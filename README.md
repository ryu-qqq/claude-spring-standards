--- conflicted
+++ resolved
@@ -331,9 +331,7 @@
 - ✅ `.claude/commands/` (코드 생성, 검증 명령어)
 - ✅ `.claude/commands/lib/` (규칙 주입 스크립트)
 - ✅ Python 의존성 확인 (tiktoken, jq)
-<<<<<<< HEAD
 - ✅ 선택적: 코딩 규칙 문서, Windsurf, Git Hooks
-=======
 - ✅ 코딩 규칙 문서 복사 여부 선택
 - ✅ Cache 빌드 여부 선택
 - ✅ **텔레메트리 활성화 선택** (익명화된 사용 통계, 선택사항)
@@ -361,7 +359,6 @@
 - 활성화 시 익명화된 통계만 전송되며, 개인정보는 수집되지 않습니다
 - 언제든지 `rm -f .langfuse.telemetry`로 비활성화 가능합니다
 - 자세한 내용: [텔레메트리 가이드](docs/LANGFUSE_TELEMETRY_GUIDE.md)
->>>>>>> 52352dc9
 
 **텔레메트리 (선택사항)**:
 - 두 스크립트 모두 텔레메트리 활성화 옵션 제공
